--- conflicted
+++ resolved
@@ -405,117 +405,6 @@
 	return device, nil
 }
 
-func updateRelationship(devices map[string]*Device) error {
-	names, err := readSysBlock()
-	if err != nil {
-		return err
-	}
-
-	for _, name := range names {
-		device, ok := devices[name]
-		if !ok {
-			klog.V(3).Infof("device name %s present in /sys/block missing from udev probe, ignoring", name)
-			continue
-		}
-
-		if device.Hidden {
-			// No partitions for hidden devices.
-			continue
-		}
-
-		partitions, err := getPartitions(name)
-		if err != nil {
-			return err
-		}
-
-		devices[name].Partitioned = len(partitions) > 0
-		for _, partition := range partitions {
-			devices[partition].Parent = name
-		}
-
-		slaves, err := getSlaves(name)
-		if err != nil {
-			return err
-		}
-		for _, slave := range slaves {
-			devices[slave].Master = name
-		}
-	}
-
-	return nil
-}
-
-func probeDevicesFromUdev() (devices map[string]*Device, err error) {
-	var names []string
-	if names, err = readSysClassBlock(); err != nil {
-		return nil, err
-	}
-
-	devices = map[string]*Device{}
-	for _, name := range names {
-		hidden := getHidden(name)
-		var device *Device
-		if !hidden {
-			major, minor, err := getMajorMinor(name)
-			if err != nil {
-				return nil, err
-			}
-
-		udevData, err := readRunUdevData(major, minor)
-		if err != nil {
-			return nil, err
-		}
-
-<<<<<<< HEAD
-		udevData, err := readRunUdevData(major, minor)
-=======
-		device, err := NewDevice(udevData)
->>>>>>> de255159
-		if err != nil {
-			return nil, err
-		}
-
-<<<<<<< HEAD
-		device, err := NewDevice(udevData)
-		if err != nil {
-			return nil, err
-		}
-
-		if device.Virtual, err = getVirtual(name); err != nil {
-			return nil, err
-		}
-
-=======
-		if device.Virtual, err = getVirtual(name); err != nil {
-			return nil, err
-		}
-
->>>>>>> de255159
-		if device.Serial, err = getSerial(device.Name); err != nil {
-			return nil, err
-		}
-
-		if device.Size, err = getSize(name); err != nil {
-			return nil, err
-		}
-
-		if device.Removable, err = getRemovable(name); err != nil {
-			return nil, err
-		}
-		if device.ReadOnly, err = getReadOnly(name); err != nil {
-			return nil, err
-		}
-
-		devices[name] = device
-	}
-
-	if err = updateRelationship(devices); err != nil {
-		return nil, err
-	}
-
-	return devices, nil
-}
-
 func getBlockSizes(device string) (physicalBlockSize, logicalBlockSize uint64, err error) {
 	devFile, err := os.OpenFile(device, os.O_RDONLY, os.ModeDevice)
 	if err != nil {
@@ -695,49 +584,6 @@
 	return mountPointsMap, nil
 }
 
-func probeDevices() (devices map[string]*Device, err error) {
-	if isUdevDataReadable() {
-		devices, err = probeDevicesFromUdev()
-	} else {
-		devices, err = probeDevicesFromSysfs()
-	}
-	if err != nil {
-		return nil, err
-	}
-
-	CDROMs, err := getCDROMs()
-	if err != nil {
-		return nil, err
-	}
-
-	swaps, err := getSwaps()
-	if err != nil {
-		return nil, err
-	}
-
-	mountInfos, err := mount.Probe()
-	if err != nil {
-		return nil, err
-	}
-
-	mountPointsMap, err := getMountPoints(mountInfos)
-	if err != nil {
-		return nil, err
-	}
-
-	for _, device := range devices {
-		if device.Hidden {
-			// No FS information needed for hidden devices
-			continue
-		}
-		if err = updateFSInfo(device, CDROMs, swaps, mountInfos, mountPointsMap); err != nil {
-			return nil, err
-		}
-	}
-
-	return devices, nil
-}
-
 func (device *Device) ProbeHostInfo() (err error) {
 	if device.Serial, err = getSerial(device.Name); err != nil {
 		return err
@@ -826,4 +672,11 @@
 			return "", fmt.Errorf("filename %v contains invalid DEVNAME value", filename)
 		}
 	}
+}
+
+func normalizeUUID(uuid string) string {
+	if u := strings.ReplaceAll(strings.ReplaceAll(uuid, ":", ""), "-", ""); len(u) > 20 {
+		uuid = fmt.Sprintf("%v-%v-%v-%v-%v", u[:8], u[8:12], u[12:16], u[16:20], u[20:])
+	}
+	return uuid
 }