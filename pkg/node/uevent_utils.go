// This file is part of MinIO DirectPV
// Copyright (c) 2021, 2022 MinIO, Inc.
//
// This program is free software: you can redistribute it and/or modify
// it under the terms of the GNU Affero General Public License as published by
// the Free Software Foundation, either version 3 of the License, or
// (at your option) any later version.
//
// This program is distributed in the hope that it will be useful,
// but WITHOUT ANY WARRANTY; without even the implied warranty of
// MERCHANTABILITY or FITNESS FOR A PARTICULAR PURPOSE.  See the
// GNU Affero General Public License for more details.
//
// You should have received a copy of the GNU Affero General Public License
// along with this program.  If not, see <http://www.gnu.org/licenses/>.

package node

import (
	"context"
	"errors"
	"fmt"
	"path/filepath"
	"strings"

	directcsi "github.com/minio/directpv/pkg/apis/direct.csi.min.io/v1beta3"
	"github.com/minio/directpv/pkg/client"
	"github.com/minio/directpv/pkg/mount"
	"github.com/minio/directpv/pkg/sys"
	"github.com/minio/directpv/pkg/utils"
	"go.uber.org/multierr"
	metav1 "k8s.io/apimachinery/pkg/apis/meta/v1"
	"k8s.io/client-go/util/retry"
	"k8s.io/klog/v2"
)

var (
	errInvalidMount = errors.New("the directpv mount is not found")
	errInvalidDrive = func(fieldName string, expected, found interface{}) error {
		return fmt.Errorf("; %s mismatch - Expected %v found %v",
			fieldName,
			expected,
			found)
	}
)

func (d *driveEventHandler) updateDrive(device *sys.Device, drive *directcsi.DirectCSIDrive) (*directcsi.DirectCSIDrive, error) {
	err := validateDrive(drive, device)
	return d.setDriveStatus(device, drive), err
}

func (d *driveEventHandler) setDriveStatus(device *sys.Device, drive *directcsi.DirectCSIDrive) *directcsi.DirectCSIDrive {
	updatedDrive := drive.DeepCopy()
	updatedDrive.Status.NodeName = d.nodeID
	updatedDrive.Status.Topology = d.topology
	updatedDrive.Status.Filesystem = device.FSType
	updatedDrive.Status.FilesystemUUID = device.FSUUID
	updatedDrive.Status.UeventFSUUID = device.UeventFSUUID
	updatedDrive.Status.MajorNumber = uint32(device.Major)
	updatedDrive.Status.MinorNumber = uint32(device.Minor)
	updatedDrive.Status.Path = device.DevPath()
	updatedDrive.Status.LogicalBlockSize = int64(device.LogicalBlockSize)
	updatedDrive.Status.MountOptions = device.FirstMountOptions
	updatedDrive.Status.Mountpoint = device.FirstMountPoint
	updatedDrive.Status.DMName = device.DMName
	updatedDrive.Status.ReadOnly = device.ReadOnly
	updatedDrive.Status.RootPartition = device.Name
	updatedDrive.Status.Virtual = device.Virtual
	updatedDrive.Status.SwapOn = device.SwapOn
	updatedDrive.Status.Master = device.Master
	updatedDrive.Status.PartTableUUID = device.PTUUID
	updatedDrive.Status.PartTableType = device.PTType
	updatedDrive.Status.Partitioned = device.Partitioned

	// fill hwinfo only if it is empty
	if updatedDrive.Status.PartitionUUID == "" {
		updatedDrive.Status.PartitionUUID = device.PartUUID
	}
	if updatedDrive.Status.DMUUID == "" {
		updatedDrive.Status.DMUUID = device.DMUUID
	}
	if updatedDrive.Status.MDUUID == "" {
		updatedDrive.Status.MDUUID = device.MDUUID
	}
	if updatedDrive.Status.PartitionNum == int(0) {
		updatedDrive.Status.PartitionNum = device.Partition
	}
	if updatedDrive.Status.PhysicalBlockSize == int64(0) {
		updatedDrive.Status.PhysicalBlockSize = int64(device.PhysicalBlockSize)
	}
	if updatedDrive.Status.ModelNumber == "" {
		updatedDrive.Status.ModelNumber = device.Model
	}
	if updatedDrive.Status.SerialNumber == "" {
		updatedDrive.Status.SerialNumber = device.Serial
	}
	if updatedDrive.Status.UeventSerial == "" {
		updatedDrive.Status.UeventSerial = device.UeventSerial
	}
	if updatedDrive.Status.WWID == "" {
		updatedDrive.Status.WWID = device.WWID
	}
	if updatedDrive.Status.Vendor == "" {
		updatedDrive.Status.Vendor = device.Vendor
	}

	if device.ReadOnly ||
		device.Removable ||
		device.Hidden ||
		device.Partitioned ||
		device.SwapOn ||
		device.Master != "" ||
		len(device.Holders) > 0 ||
		!validDirectPVMounts(device.MountPoints) {
		if updatedDrive.Status.DriveStatus == directcsi.DriveStatusAvailable {
			updatedDrive.Status.DriveStatus = directcsi.DriveStatusUnavailable
		}
	} else {
		if updatedDrive.Status.DriveStatus == directcsi.DriveStatusUnavailable {
			updatedDrive.Status.DriveStatus = directcsi.DriveStatusAvailable
		}
	}

	// update the path and respective label value
	updatedDrive.Status.Path = device.DevPath()
	utils.UpdateLabels(updatedDrive, map[utils.LabelKey]utils.LabelValue{
		utils.PathLabelKey: utils.NewLabelValue(utils.SanitizeDrivePath(device.Name)),
	})

	// capacity sync
	updatedDrive.Status.TotalCapacity = int64(device.Size)
	if updatedDrive.Status.DriveStatus != directcsi.DriveStatusInUse {
		updatedDrive.Status.AllocatedCapacity = int64(device.Size - device.FreeCapacity)
	}
	updatedDrive.Status.FreeCapacity = updatedDrive.Status.TotalCapacity - updatedDrive.Status.AllocatedCapacity

	// check and update if the requests succeeded
	checkAndUpdateConditions(updatedDrive)

	return updatedDrive
}

func validateDrive(drive *directcsi.DirectCSIDrive, device *sys.Device) error {
	var err error
	switch drive.Status.DriveStatus {
	case directcsi.DriveStatusInUse, directcsi.DriveStatusReady:
		if !validDirectPVMounts(device.MountPoints) {
			err = multierr.Append(err, errInvalidMount)
		}
		if device.FirstMountPoint != filepath.Join(sys.MountRoot, drive.Name) {
			err = multierr.Append(err, errInvalidDrive(
				"Mountpoint",
				filepath.Join(sys.MountRoot, drive.Name),
				device.FirstMountPoint))
		}
		if !mount.ValidDirectPVMountOpts(device.FirstMountOptions) {
			err = multierr.Append(err, errInvalidDrive(
				"MountpointOptions",
				mount.MountOptRW,
				device.FirstMountOptions))
		}
<<<<<<< HEAD
		if strings.TrimSpace(drive.Status.UeventFSUUID) != strings.TrimSpace(device.UeventFSUUID) {
			err = multierr.Append(err, fmt.Errorf(
				"drive.Status.UeventFSUUID: %s device.UeventFSUUID: %s len(a): %d len(b): %d",
				drive.Status.UeventFSUUID,
				device.UeventFSUUID,
				len(drive.Status.UeventFSUUID),
				len(device.UeventFSUUID),
			))
		}
=======
>>>>>>> 5bd4f390
		if strings.TrimSpace(drive.Status.FilesystemUUID) != strings.TrimSpace(device.FSUUID) {
			err = multierr.Append(err, errInvalidDrive(
				"FilesystemUUID",
				drive.Status.FilesystemUUID,
				device.FSUUID))
		}
		if drive.Status.Filesystem != device.FSType {
			err = multierr.Append(err, errInvalidDrive(
				"Filesystem",
				drive.Status.Filesystem,
				device.FSType))
		}
		if device.Size < sys.MinSupportedDeviceSize {
			err = multierr.Append(err, fmt.Errorf(
				"the size of the drive is less than %v",
				sys.MinSupportedDeviceSize))
		}
		if device.ReadOnly {
			err = multierr.Append(err, errInvalidDrive(
				"ReadOnly",
				false,
				device.ReadOnly))
		}
		if device.Hidden {
			err = multierr.Append(err, errInvalidDrive(
				"Hidden",
				false,
				device.Hidden))
		}
		if device.Removable {
			err = multierr.Append(err, errInvalidDrive(
				"Removable",
				false,
				device.Removable))
		}
		if device.SwapOn {
			err = multierr.Append(err, errInvalidDrive(
				"SwapOn",
				false,
				device.SwapOn))
		}
		if device.Master != "" {
			err = multierr.Append(err, errInvalidDrive(
				"Master",
				"",
				device.Master))
		}
		if len(device.Holders) > 0 {
			err = multierr.Append(err, fmt.Errorf(
				"the device has holders: %v",
				device.Holders))
		}
	}
	return err
}

func syncVolumeLabels(ctx context.Context, drive *directcsi.DirectCSIDrive) error {
	volumeInterface := client.GetLatestDirectCSIVolumeInterface()
	updateLabels := func(volumeName, driveName string) func() error {
		return func() error {
			volume, err := volumeInterface.Get(
				ctx, volumeName, metav1.GetOptions{TypeMeta: utils.DirectCSIVolumeTypeMeta()},
			)
			if err != nil {
				return err
			}
			volume.Labels[string(utils.DrivePathLabelKey)] = driveName
			_, err = volumeInterface.Update(
				ctx, volume, metav1.UpdateOptions{TypeMeta: utils.DirectCSIVolumeTypeMeta()},
			)
			return err
		}
	}
	for _, finalizer := range drive.GetFinalizers() {
		if !strings.HasPrefix(finalizer, directcsi.DirectCSIDriveFinalizerPrefix) {
			continue
		}
		volumeName := strings.TrimPrefix(finalizer, directcsi.DirectCSIDriveFinalizerPrefix)
		if err := retry.RetryOnConflict(
			retry.DefaultRetry,
			updateLabels(volumeName, utils.SanitizeDrivePath(drive.Status.Path))); err != nil {
			klog.ErrorS(err, "unable to update volume %v", volumeName)
			return err
		}
	}
	return nil
}

func validDirectPVMounts(mountPoints []string) bool {
	if len(mountPoints) == 0 {
		return true
	}

	for _, mountPoint := range mountPoints {
		if strings.HasPrefix(mountPoint, "/var/lib/direct-csi/") {
			return true
		}
	}
	return false
}

func checkAndUpdateConditions(drive *directcsi.DirectCSIDrive) {
	switch {
	// Check if formatting request succeeded, If so, update the status fields
	case drive.Spec.RequestedFormat != nil && drive.Status.DriveStatus == directcsi.DriveStatusAvailable:
		if drive.Status.Mountpoint == filepath.Join(sys.MountRoot, drive.Name) {
			drive.Finalizers = []string{directcsi.DirectCSIDriveFinalizerDataProtection}
			drive.Status.DriveStatus = directcsi.DriveStatusReady
			drive.Spec.RequestedFormat = nil
			utils.UpdateCondition(
				drive.Status.Conditions,
				string(directcsi.DirectCSIDriveConditionOwned),
				metav1.ConditionTrue,
				string(directcsi.DirectCSIDriveReasonAdded),
				"",
			)
			utils.UpdateCondition(
				drive.Status.Conditions,
				string(directcsi.DirectCSIDriveConditionMounted),
				metav1.ConditionTrue,
				string(directcsi.DirectCSIDriveReasonAdded),
				"",
			)
			utils.UpdateCondition(
				drive.Status.Conditions,
				string(directcsi.DirectCSIDriveConditionFormatted),
				metav1.ConditionTrue,
				string(directcsi.DirectCSIDriveReasonAdded),
				"",
			)
		}
	// Check if release request succeeded
	case drive.Status.DriveStatus == directcsi.DriveStatusReleased:
		if drive.Status.Mountpoint == "" {
			drive.Status.DriveStatus = directcsi.DriveStatusAvailable
			drive.Finalizers = []string{}
			utils.UpdateCondition(
				drive.Status.Conditions,
				string(directcsi.DirectCSIDriveConditionMounted),
				metav1.ConditionFalse,
				string(directcsi.DirectCSIDriveReasonAdded),
				"",
			)
			utils.UpdateCondition(
				drive.Status.Conditions,
				string(directcsi.DirectCSIDriveConditionOwned),
				metav1.ConditionFalse,
				string(directcsi.DirectCSIDriveReasonAdded),
				"",
			)
		}
	default:
		mountCondition := utils.BoolToCondition(drive.Status.Mountpoint != "")
		formattedCondition := utils.BoolToCondition(drive.Status.Filesystem != "")
		if !utils.IsConditionStatus(drive.Status.Conditions, string(directcsi.DirectCSIDriveConditionMounted), mountCondition) {
			utils.UpdateCondition(
				drive.Status.Conditions,
				string(directcsi.DirectCSIDriveConditionMounted),
				mountCondition,
				string(directcsi.DirectCSIDriveReasonAdded),
				"",
			)
		}
		if !utils.IsConditionStatus(drive.Status.Conditions, string(directcsi.DirectCSIDriveConditionFormatted), formattedCondition) {
			utils.UpdateCondition(
				drive.Status.Conditions,
				string(directcsi.DirectCSIDriveConditionFormatted),
				formattedCondition,
				string(directcsi.DirectCSIDriveReasonAdded),
				"",
			)
		}
	}
}<|MERGE_RESOLUTION|>--- conflicted
+++ resolved
@@ -159,18 +159,6 @@
 				mount.MountOptRW,
 				device.FirstMountOptions))
 		}
-<<<<<<< HEAD
-		if strings.TrimSpace(drive.Status.UeventFSUUID) != strings.TrimSpace(device.UeventFSUUID) {
-			err = multierr.Append(err, fmt.Errorf(
-				"drive.Status.UeventFSUUID: %s device.UeventFSUUID: %s len(a): %d len(b): %d",
-				drive.Status.UeventFSUUID,
-				device.UeventFSUUID,
-				len(drive.Status.UeventFSUUID),
-				len(device.UeventFSUUID),
-			))
-		}
-=======
->>>>>>> 5bd4f390
 		if strings.TrimSpace(drive.Status.FilesystemUUID) != strings.TrimSpace(device.FSUUID) {
 			err = multierr.Append(err, errInvalidDrive(
 				"FilesystemUUID",
