--- conflicted
+++ resolved
@@ -21,7 +21,6 @@
 	"crypto/tls"
 	"crypto/x509"
 	"errors"
-	"fmt"
 	"net/http"
 	"os"
 	"time"
@@ -34,7 +33,6 @@
 	id "github.com/minio/directpv/pkg/identity"
 	"github.com/minio/directpv/pkg/mount"
 	"github.com/minio/directpv/pkg/node"
-	"github.com/minio/directpv/pkg/node/discovery"
 	"github.com/minio/directpv/pkg/sys"
 	"github.com/minio/directpv/pkg/utils/grpc"
 	"github.com/minio/directpv/pkg/volume"
@@ -150,13 +148,8 @@
 
 	// Start dynamic drive handler container.
 	if dynamicDriveHandler {
-<<<<<<< HEAD
 		// Need to fix
 		return nil
-=======
-		klog.Warning("dynamic-discovery feature is strictly experimental and NOT production ready yet")
-		return node.StartDynamicDriveHandler(ctx, identity, nodeID, rack, zone, region, loopbackOnly)
->>>>>>> de255159
 	}
 
 	// Start conversion webserver
@@ -193,22 +186,6 @@
 			}
 			reflinkSupport = false
 			klog.V(3).Infof("disabled reflink while formatting")
-		}
-
-		if !dynamicDriveDiscovery {
-			//klog.V(3).Infof("Enable dynamic drive change management using '--dynamic-drive-discovery' flag")
-			//klog.V(3).Infof("This flag will be made default in the next major release version")
-
-			discovery, err := discovery.NewDiscovery(ctx, identity, nodeID, rack, zone, region)
-			if err != nil {
-				return err
-			}
-			if err := discovery.Init(ctx, loopbackOnly); err != nil {
-				return fmt.Errorf("error while initializing drive discovery: %v", err)
-			}
-			klog.V(3).Infof("Drive discovery finished")
-		} else {
-			klog.Warning("dynamic-discovery feature is strictly experimental and NOT production ready yet")
 		}
 
 		go func() {
